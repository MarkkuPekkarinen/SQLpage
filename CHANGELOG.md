--- conflicted
+++ resolved
@@ -1,13 +1,10 @@
 # CHANGELOG.md
 
-<<<<<<< HEAD
+## 0.24.1
+
+ - Bug fix: in sqlite, lower(NULL) now returns NULL instead of an empty string. This is consistent with the standard behavior of lower() in other databases. SQLPage has its own implementation of lower() that supports unicode characters, and our implementation now matches the standard behavior of lower() in mainstream SQLite. 
  - Allow passing data from the database to sqlpage functions. This fixes most errors like: `Arbitrary SQL expressions as function arguments are not supported.`.
  - Better error messages in the dynamic component when properties are missing.
-=======
-## 0.24.1
-
- - Bug fix: in sqlite, lower(NULL) now returns NULL instead of an empty string. This is consistent with the standard behavior of lower() in other databases. SQLPage has its own implementation of lower() that supports unicode characters, and our implementation now matches the standard behavior of lower() in mainstream SQLite. 
->>>>>>> 967c9188
 
 ## 0.24.0 (2024-06-23)
  - in the form component, searchable `select` fields now support more than 50 options. They used to display only the first 50 options. 
